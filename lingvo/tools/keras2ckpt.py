# Copyright 2018 The TensorFlow Authors. All Rights Reserved.
#
# Licensed under the Apache License, Version 2.0 (the "License");
# you may not use this file except in compliance with the License.
# You may obtain a copy of the License at
#
#     http://www.apache.org/licenses/LICENSE-2.0
#
# Unless required by applicable law or agreed to in writing, software
# distributed under the License is distributed on an "AS IS" BASIS,
# WITHOUT WARRANTIES OR CONDITIONS OF ANY KIND, either express or implied.
# See the License for the specific language governing permissions and
# limitations under the License.
# ==============================================================================
"""Converts a keras dataset into a tf checkpoint.

E.g.

.. code-block:: bash

  $ bazel run lingvo/tools:keras2ckpt -- --dataset=mnist
"""

from __future__ import absolute_import
from __future__ import division
from __future__ import print_function

import os
import lingvo.compat as tf
from tensorflow.python.ops import io_ops

FLAGS = tf.flags.FLAGS

tf.flags.DEFINE_string("dataset", "", "The dataset name.")
tf.flags.DEFINE_string("out", "", "The output checkpoint path prefix.")


def main(argv):
  del argv  # Unused.

  dataset = getattr(tf.keras.datasets, FLAGS.dataset)
  (x_train, y_train), (x_test, y_test) = dataset.load_data()

  def wrap(val):
    dtype = tf.as_dtype(val.dtype)
    assert dtype != tf.string  # tf.string is not supported by py_func.
    return tf.py_func(lambda: val, [], dtype)

<<<<<<< HEAD
  out_prefix = FLAGS.out if FLAGS.out else os.path.join("/tmp",
    FLAGS.dataset, FLAGS.dataset)
=======
  out_prefix = FLAGS.out or os.path.join("/tmp", FLAGS.dataset, FLAGS.dataset)
>>>>>>> a4f0fc98
  tf.logging.info("Save %s dataset to %s ckpt." % (FLAGS.dataset, out_prefix))

  with tf.Session() as sess:
    sess.run(
        io_ops.save_v2(
            prefix=out_prefix,
            tensor_names=["x_train", "y_train", "x_test", "y_test"],
            shape_and_slices=[""] * 4,
            tensors=[wrap(x_train),
                     wrap(y_train),
                     wrap(x_test),
                     wrap(y_test)]))


if __name__ == "__main__":
  tf.app.run(main)<|MERGE_RESOLUTION|>--- conflicted
+++ resolved
@@ -46,12 +46,7 @@
     assert dtype != tf.string  # tf.string is not supported by py_func.
     return tf.py_func(lambda: val, [], dtype)
 
-<<<<<<< HEAD
-  out_prefix = FLAGS.out if FLAGS.out else os.path.join("/tmp",
-    FLAGS.dataset, FLAGS.dataset)
-=======
   out_prefix = FLAGS.out or os.path.join("/tmp", FLAGS.dataset, FLAGS.dataset)
->>>>>>> a4f0fc98
   tf.logging.info("Save %s dataset to %s ckpt." % (FLAGS.dataset, out_prefix))
 
   with tf.Session() as sess:
